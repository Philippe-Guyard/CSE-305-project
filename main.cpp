#include <fstream>
#include <iostream>
#include <limits>
#include <optional>
#include <thread>
#include <unordered_set>
#include <vector>

#include "dijkstra.cpp"
#include "graph.hpp"
#include "test.cpp"
<<<<<<< HEAD

using dist_vector = std::vector<double>;

class DeltaSteppingSolver {
    using bucket_t = std::unordered_set<vertex_t>;

=======
#include "dijkstra.cpp"
#include "buckets.hpp"

using dist_vector = std::vector<double>;

class DeltaSteppingSolver
{
>>>>>>> 91b36648
private:
    enum edge_type {
        light,
        heavy
    };
    dist_vector distances;
    std::unique_ptr<BucketListBase> buckets;
    const Graph &graph;
    double delta;

    void relax(Edge e) {
        double x = e.weight;
        vertex_t w = e.to;

        if (x < distances[w]) {
            size_t src_bucket_index = (size_t)(distances[w] / delta);
            size_t dest_bucket_index = (size_t)(x / delta);
<<<<<<< HEAD
            buckets[src_bucket_index].erase(w);
            buckets[dest_bucket_index].insert(w);
            distances[w] = x;
        }
    }

    std::optional<int> first_non_empty_bucket() {
        for (size_t i = 0; i < buckets.size(); i++) {
            if (!buckets[i].empty()) {
                return i;
=======
            // Special case for infinity: somehow size_t(distances[w] / delta) == 0
            if (distances[w] != std::numeric_limits<double>::infinity())
            {
                buckets->erase(src_bucket_index, w);
>>>>>>> 91b36648
            }
            buckets->insert(dest_bucket_index, w);
            distances[w] = x;
        }
    }

    bool edge_is_kind(const Edge &e, edge_type kind) const {
        if (kind == light) {
            return e.weight <= delta;
        } else {
            return e.weight > delta;
        }
    }

<<<<<<< HEAD
    std::vector<Edge> find_requests(const bucket_t &R, edge_type kind) const {
        std::vector<Edge> res = {};
        for (vertex_t v : R) {
            for (const Edge &e : graph.edges_from(v)) {
                if (edge_is_kind(e, kind)) {
=======
    template<typename Iterator>
    std::vector<Edge> find_requests(Iterator begin, Iterator end, edge_type kind) const
    {
        std::vector<Edge> res = {};
        for(auto it = begin; it != end; it++)
        {
            vertex_t v = *it;
            for (const Edge &e : graph.edges_from(v))
            {
                // Small optimization compared to the paper: we check the distances before pushing them to the vector
                // To avoid iterating over useless distances and calling relax too many times 
                if (edge_is_kind(e, kind) && e.weight + distances[v] < distances[e.to])
                {
>>>>>>> 91b36648
                    res.push_back({e.to, e.weight + distances[v]});
                }
            }
        }

        return std::move(res);
    }

<<<<<<< HEAD
    static void find_requests_thread(DeltaSteppingSolver *sol, const std::vector<vertex_t> &R_vec, size_t start, size_t end, std::vector<Edge> &result) {
        for (size_t j = start; j < end; ++j) {
            for (Edge e : sol->graph.edges_from(R_vec[j])) {
                if (sol->edge_is_kind(e, sol->light)) {
=======
    static void find_requests_thread(DeltaSteppingSolver *sol, const std::vector<vertex_t> &R_vec, 
                                     size_t start, size_t end, std::vector<Edge> &result, 
                                     DeltaSteppingSolver::edge_type kind, const std::vector<double> &distances)
    {
        for (size_t j = start; j < end; ++j)
        {
            for (Edge e : sol->graph.edges_from(R_vec[j]))
            {
                if (sol->edge_is_kind(e, kind) && e.weight + distances[R_vec[j]] < sol->distances[e.to])
                {
>>>>>>> 91b36648
                    result.push_back({e.to, e.weight + sol->distances[R_vec[j]]});
                }
            }
        }
    }

    // NOTE: For the parallel version we need random index access, so we make R a vector instead of a set
    // This is the improvement from section 4 of the paper
<<<<<<< HEAD
    std::vector<Edge> find_requests_parallel(const bucket_t &R, edge_type kind, size_t num_threads) {
        size_t chunk_size = R.size() / num_threads;
=======
    template <typename Iterator>
    std::vector<Edge> find_requests_parallel(Iterator begin, Iterator end, edge_type kind, size_t num_threads)
    {
>>>>>>> 91b36648
        // Another copy... Slow
        std::vector<vertex_t> R_vec(begin, end);
        size_t chunk_size = R_vec.size() / num_threads;
        std::vector<std::vector<Edge>> results(num_threads - 1);
        std::vector<std::thread> threads(num_threads - 1);
<<<<<<< HEAD
        for (size_t i = 0; i < num_threads - 1; i++) {
            threads[i] = std::thread(find_requests_thread, this, std::ref(R_vec), i * chunk_size, (i + 1) * chunk_size, std::ref(results[i]));
        }
        size_t last_chunk_start = (num_threads - 1) * chunk_size;
        std::vector<Edge> res;
        for (size_t j = last_chunk_start; j < R.size(); ++j) {
            for (Edge e : graph.edges_from(R_vec[j])) {
                if (edge_is_kind(e, kind)) {
                    res.push_back({e.to, e.weight + distances[R_vec[j]]});
                }
            }
        }
=======
        for (size_t i = 0; i < num_threads - 1; i++)
        {
            threads[i] = std::thread(find_requests_thread, this, std::cref(R_vec), i * chunk_size, (i + 1) * chunk_size, std::ref(results[i]), kind, std::cref(distances));
        }
        size_t last_chunk_start = (num_threads - 1) * chunk_size;
        std::vector<Edge> res;
        // Push to res immediately to avoid unnecessary copying 
        find_requests_thread(this, R_vec, last_chunk_start, R_vec.size(), res, kind, distances);
>>>>>>> 91b36648

        for (size_t i = 0; i < num_threads - 1; i++) {
            threads[i].join();
        }

        // NOTE: This combining might be quite slow. Is there a faster way to parallelize?
        for (size_t i = 0; i < num_threads - 1; i++) {
            if (results[i].size() > 0)
                res.insert(res.end(), results[i].begin(), results[i].end());
        }

        return std::move(res);
    }

    void relax_requests(const std::vector<Edge> &requests) {
        for (Edge e : requests) {
            relax(e);
        }
    }

public:
    // Idk why I do it like this, architecture is weird...
    DeltaSteppingSolver(const Graph &g, bool use_simple=true) : graph(g) {
        if (use_simple)
            buckets = std::make_unique<SimpleBucketList>();
        else
            buckets = std::make_unique<PrioritizedBucketList>();
    }

    dist_vector solve(vertex_t source, double delta) {
        // Implement the sequential delta-stepping algorithm as described in section 2 of
        // https://reader.elsevier.com/reader/sd/pii/S0196677403000762?token=DBD927418ED5D4C911A1BF7217666F8DFE7446018FE2D1892A519D20FADCBE4A95A45FB4E44FD74C8BFD946BEE125078&originRegion=eu-west-1&originCreation=20230506110955
        this->delta = delta;
        distances = dist_vector(graph.num_vertices(), std::numeric_limits<double>::infinity());
        buckets->clear();
        relax({source, 0});
<<<<<<< HEAD
        while (true) {
            auto opt_i = first_non_empty_bucket();
            if (!opt_i.has_value()) {
=======
        while (!buckets->empty())
        {
            auto opt_i = buckets->first_non_empty_bucket();
            if (!opt_i.has_value())
            {
>>>>>>> 91b36648
                break;
            }
            int i = opt_i.value();
            bucket_t R;
<<<<<<< HEAD
            while (!buckets[i].empty()) {
                auto requests = find_requests(buckets[i], light);
                R.insert(buckets[i].begin(), buckets[i].end());
                buckets[i].clear();
=======
            while (buckets->size_of(i) > 0)
            {
                auto requests = find_requests(buckets->begin_of(i), buckets->end_of(i), light);
                R.insert(buckets->begin_of(i), buckets->end_of(i));
                buckets->clear_at(i);
>>>>>>> 91b36648
                relax_requests(requests);
            }
            auto requests = find_requests(R.begin(), R.end(), heavy);
            relax_requests(requests);
        }

        return distances;
    }

    // Same as above, but use the improvement from section 4 for faster requests findings
    dist_vector solve_parallel_simple(vertex_t source, double delta, size_t num_threads) {
        this->delta = delta;
        distances = dist_vector(graph.num_vertices(), std::numeric_limits<double>::infinity());
        buckets->clear();
        relax({source, 0});
<<<<<<< HEAD
        while (true) {
            auto opt_i = first_non_empty_bucket();
            if (!opt_i.has_value()) {
=======
        while (true)
        {
            auto opt_i = buckets->first_non_empty_bucket();
            if (!opt_i.has_value())
            {
>>>>>>> 91b36648
                break;
            }
            int i = opt_i.value();
            bucket_t R;
<<<<<<< HEAD
            while (!buckets[i].empty()) {
                auto requests = find_requests_parallel(buckets[i], light, num_threads);
                R.insert(buckets[i].begin(), buckets[i].end());
                buckets[i].clear();
                relax_requests(requests);
            }
            auto requests = find_requests_parallel(R, heavy, num_threads);
=======
            while (buckets->size_of(i) > 0)
            {
                auto requests = find_requests_parallel(buckets->begin_of(i), buckets->end_of(i), light, num_threads);
                R.insert(buckets->begin_of(i), buckets->end_of(i));
                buckets->clear_at(i);
                relax_requests(requests);
            }
            auto requests = find_requests_parallel(R.begin(), R.end(), heavy, num_threads);
>>>>>>> 91b36648
            relax_requests(requests);
        }

        return distances;
    }

    edge_weight find_delta() {
        auto blocked_adjacency_lists = graph.gen_blocked_adjacency_lists();

        edge_weight inf = std::numeric_limits<double>::infinity();
        HashArray<UEdge, edge_weight> found(inf);
        std::unordered_set<DEdge> Q({}), Q_next({});
        for (int i = 0; i < graph.num_vertices(); ++i) {
            Q.insert(DEdge({i, i, 0}));
        }
        edge_weight delta_0 = graph.get_delta_0();
        edge_weight delta_cur = delta_0;
        std::vector<std::vector<TEdge>> T(ceil(log(graph.get_delta_0() / delta_0)));
        std::unordered_set<DEdge> S({}), S_next({});
        std::multiset<DEdge> Q_dash;

        for (int i = 0; i < T.size(); ++i) {
            S_next.clear();
            Q_next.clear();
            for (auto t_edge : T[i]) {
                auto block = blocked_adjacency_lists[t_edge.to][t_edge.b];
                for (auto edge : block) {
                    //{(u, w, x + c(v, w))};
                    Q_dash.insert(DEdge({t_edge.from, edge.to, t_edge.weight + edge.weight}));
                }
                // log((x + c(first edge of block b + 1 in v’s adjacency list))/∆0)
                // TODO: not sure how t_edge.b + 1 works here
                double c = blocked_adjacency_lists[t_edge.to][t_edge.b + 1][0].weight;
                int j = floor(log((t_edge.weight + c)) / delta_0);
                T[j].push_back(TEdge({t_edge.from, t_edge.to, t_edge.weight, t_edge.b + 1}));
            }

            while (!Q.empty()) {
                for (auto d_edge : Q) {
                    // foreach  edge(v, w) ∈ E having c(v, w) < ∆cur do
                    //         Q' : = Q' ∪ { (u, w, x + c(v, w)) }
                    for (auto edge : graph.edges_from(d_edge.to)) {
                        if (edge.weight < delta_cur) {
                            Q_dash.insert(DEdge({d_edge.from, edge.to, d_edge.weight + edge.weight}));
                        }
                    }
                }
                // semi - sort Q' by common start and destination node -> happens automatically
                // H:= {(u, v, x) : x = min{y : (u, v, y) ∈ Q' } }
                edge_weight min_weight = std::numeric_limits<edge_weight>::max();
                for (const auto &d_edge : Q_dash) {
                    if (d_edge.weight < min_weight) {
                        min_weight = d_edge.weight;
                    }
                }
                std::unordered_set<DEdge> H;
                for (const auto &d_edge : Q_dash) {
                    if (d_edge.weight == min_weight) {
                        H.insert(d_edge);
                    }
                }
                for (auto &d_edge : H) {
                    UEdge conn({d_edge.from, d_edge.to});
                    if (d_edge.weight < delta_cur) {
                        Q.insert(d_edge);

                        if (found.get(conn) == inf) {
                            S.insert(d_edge);
                        }
                    } else {
                        Q_next.insert(d_edge);
                        if (found.get(conn) == inf) {
                            S_next.insert(d_edge);
                        }
                    }
                    found.insert(conn, d_edge.weight);
                }
                Q_dash.clear();
            }
            for (DEdge edge : S) {
                // b = first block in v’s adj.list having edges heavier than ∆cur
                int b = 0;
                bool flag = false;
                while (!flag) {
                    for (auto edge : blocked_adjacency_lists[edge.to][b]) {
                        if (edge.weight > delta_cur) {
                            flag = true;
                            break;
                        }
                    }
                    b++;
                }
                edge_weight x = found.get(UEdge({edge.from, edge.to}));
                double c = blocked_adjacency_lists[edge.to][b][0].weight;
                int j = floor(log((x + c)) / delta_0);
                T[j].push_back(TEdge({edge.from, edge.to, x, b}));
            }
            Q = Q_next;
            S = S_next;
            delta_cur *= 2;
        }
        return graph.get_delta_0();
    }
};

int main() {
    /*
           C -> D -> I
          /           \
    A -> B             G -> H
          \           /
           E -> F-----
    */

    // Graph g(9);
    // vertex_t A = 0;
    // vertex_t B = 1;
    // vertex_t C = 2;
    // vertex_t D = 3;
    // vertex_t E = 4;
    // vertex_t F = 5;
    // vertex_t G = 6;
    // vertex_t H = 7;
    // vertex_t I = 8;
    // g.add_edge(A, B, 2);
    // g.add_edge(B, C, 4);
    // g.add_edge(C, D, 5);
    // g.add_edge(D, I, 7);
    // g.add_edge(I, G, 8);
    // g.add_edge(B, E, 20);
    // g.add_edge(E, F, 3);
    // g.add_edge(F, G, 11);
    // g.add_edge(G, H, 15);

    Graph g = make_connected_enough_graph(10000);

    // we don't print any weights here
    // for (size_t i = 0; i < g.num_vertices(); i++)
    // {
    //     std::cout << i << ": "; // prints the vertex number
    //     for (Edge e : g.edges_from(i))
    //     {
    //         std::cout << e.to << " "; // prints the all the destination vertices numbers
    //     }
    //     std::cout << std::endl;
    // }
    // for (size_t i = 0; i < g.num_vertices(); i++) {
    //     std::cout << i << ": ";
    //     for (Edge e : g.edges_from(i)) {
    //         std::cout << e.to << " ";
    //     }
    //     std::cout << std::endl;
    // }

    const double delta = 0.1;
    DeltaSteppingSolver solver(g, false);
    auto start = std::chrono::high_resolution_clock::now();
    auto res = solver.solve(0, delta);
    auto end = std::chrono::high_resolution_clock::now();
    std::cout << "Sequential (delta = " << delta << "): " << std::chrono::duration_cast<std::chrono::milliseconds>(end - start).count() << std::endl;

    start = std::chrono::high_resolution_clock::now();
    size_t num_threads = 8;
    auto resPara = solver.solve_parallel_simple(0, delta, num_threads);
    end = std::chrono::high_resolution_clock::now();
    std::cout << "Parallel (with " << num_threads << " threads): " << std::chrono::duration_cast<std::chrono::milliseconds>(end - start).count() << std::endl;

    start = std::chrono::high_resolution_clock::now();
    auto resDijkstra = dijkstra(g, 0);
    end = std::chrono::high_resolution_clock::now();
    std::cout << "Dijkstra: " << std::chrono::duration_cast<std::chrono::milliseconds>(end - start).count() << std::endl;

<<<<<<< HEAD
    vertex_t source = 0;

    for (size_t i = 0; i < res.size(); i++) {
        if (res[i] != resPara[i]) {
            std::cout << "ERROR: " << i << ": " << res[i] << " != " << resPara[i] << std::endl;
        }
    }

    printf("%d\n", solver.find_delta());
=======
    for (size_t i = 0; i < res.size(); i++) {
        if (res[i] != resDijkstra[i] || res[i] != resPara[i]) {
            std::cout << "ERROR: " << i << ": " << res[i] << " != " << resDijkstra[i];
            std::cout << " or " << res[i] << " != " << resPara[i] << std::endl;
        }
    }

    // for (size_t i = 0; i < res.size(); i++)
    // {
    //     if (res[i] != resPara[i])
    //     {
    //         std::cout << "ERROR: " << i << ": " << res[i] << " != " << resPara[i] << std::endl;
    //     }
    // }
>>>>>>> 91b36648
    // for (size_t i = 0; i < resPara.size(); i++) {
    //     std::cout << i << ": " << resPara[i] << std::endl;
    // }

    // To serialize a graph
    // std::ofstream out;
    // out.open("graph.txt", std::fstream::out);
    // out << g;
    // out.close();

    // To read a graph
    // std::ifstream in;
    // in.open("graph.txt", std::fstream::in);
    // in >> g;
    // std::cout << g.num_vertices();
    // in.close();

    // Testing the graph generator
    // std::vector<std::vector<int>> graph = generate_connected_graph(5);
    // for (int i = 0; i < 5; i++)
    // {
    //     for (int j = 0; j < 5; j++)
    //         std::cout << graph[i][j] << " ";
    //     std::cout << std::endl;
    // }
    return 0;
}<|MERGE_RESOLUTION|>--- conflicted
+++ resolved
@@ -6,25 +6,14 @@
 #include <unordered_set>
 #include <vector>
 
+#include "buckets.hpp"
 #include "dijkstra.cpp"
 #include "graph.hpp"
 #include "test.cpp"
-<<<<<<< HEAD
 
 using dist_vector = std::vector<double>;
 
 class DeltaSteppingSolver {
-    using bucket_t = std::unordered_set<vertex_t>;
-
-=======
-#include "dijkstra.cpp"
-#include "buckets.hpp"
-
-using dist_vector = std::vector<double>;
-
-class DeltaSteppingSolver
-{
->>>>>>> 91b36648
 private:
     enum edge_type {
         light,
@@ -42,23 +31,9 @@
         if (x < distances[w]) {
             size_t src_bucket_index = (size_t)(distances[w] / delta);
             size_t dest_bucket_index = (size_t)(x / delta);
-<<<<<<< HEAD
-            buckets[src_bucket_index].erase(w);
-            buckets[dest_bucket_index].insert(w);
-            distances[w] = x;
-        }
-    }
-
-    std::optional<int> first_non_empty_bucket() {
-        for (size_t i = 0; i < buckets.size(); i++) {
-            if (!buckets[i].empty()) {
-                return i;
-=======
             // Special case for infinity: somehow size_t(distances[w] / delta) == 0
-            if (distances[w] != std::numeric_limits<double>::infinity())
-            {
+            if (distances[w] != std::numeric_limits<double>::infinity()) {
                 buckets->erase(src_bucket_index, w);
->>>>>>> 91b36648
             }
             buckets->insert(dest_bucket_index, w);
             distances[w] = x;
@@ -73,27 +48,15 @@
         }
     }
 
-<<<<<<< HEAD
-    std::vector<Edge> find_requests(const bucket_t &R, edge_type kind) const {
+    template <typename Iterator>
+    std::vector<Edge> find_requests(Iterator begin, Iterator end, edge_type kind) const {
         std::vector<Edge> res = {};
-        for (vertex_t v : R) {
+        for (auto it = begin; it != end; it++) {
+            vertex_t v = *it;
             for (const Edge &e : graph.edges_from(v)) {
-                if (edge_is_kind(e, kind)) {
-=======
-    template<typename Iterator>
-    std::vector<Edge> find_requests(Iterator begin, Iterator end, edge_type kind) const
-    {
-        std::vector<Edge> res = {};
-        for(auto it = begin; it != end; it++)
-        {
-            vertex_t v = *it;
-            for (const Edge &e : graph.edges_from(v))
-            {
                 // Small optimization compared to the paper: we check the distances before pushing them to the vector
-                // To avoid iterating over useless distances and calling relax too many times 
-                if (edge_is_kind(e, kind) && e.weight + distances[v] < distances[e.to])
-                {
->>>>>>> 91b36648
+                // To avoid iterating over useless distances and calling relax too many times
+                if (edge_is_kind(e, kind) && e.weight + distances[v] < distances[e.to]) {
                     res.push_back({e.to, e.weight + distances[v]});
                 }
             }
@@ -102,23 +65,12 @@
         return std::move(res);
     }
 
-<<<<<<< HEAD
-    static void find_requests_thread(DeltaSteppingSolver *sol, const std::vector<vertex_t> &R_vec, size_t start, size_t end, std::vector<Edge> &result) {
+    static void find_requests_thread(DeltaSteppingSolver *sol, const std::vector<vertex_t> &R_vec,
+                                     size_t start, size_t end, std::vector<Edge> &result,
+                                     DeltaSteppingSolver::edge_type kind, const std::vector<double> &distances) {
         for (size_t j = start; j < end; ++j) {
             for (Edge e : sol->graph.edges_from(R_vec[j])) {
-                if (sol->edge_is_kind(e, sol->light)) {
-=======
-    static void find_requests_thread(DeltaSteppingSolver *sol, const std::vector<vertex_t> &R_vec, 
-                                     size_t start, size_t end, std::vector<Edge> &result, 
-                                     DeltaSteppingSolver::edge_type kind, const std::vector<double> &distances)
-    {
-        for (size_t j = start; j < end; ++j)
-        {
-            for (Edge e : sol->graph.edges_from(R_vec[j]))
-            {
-                if (sol->edge_is_kind(e, kind) && e.weight + distances[R_vec[j]] < sol->distances[e.to])
-                {
->>>>>>> 91b36648
+                if (sol->edge_is_kind(e, kind) && e.weight + distances[R_vec[j]] < sol->distances[e.to]) {
                     result.push_back({e.to, e.weight + sol->distances[R_vec[j]]});
                 }
             }
@@ -127,42 +79,20 @@
 
     // NOTE: For the parallel version we need random index access, so we make R a vector instead of a set
     // This is the improvement from section 4 of the paper
-<<<<<<< HEAD
-    std::vector<Edge> find_requests_parallel(const bucket_t &R, edge_type kind, size_t num_threads) {
-        size_t chunk_size = R.size() / num_threads;
-=======
     template <typename Iterator>
-    std::vector<Edge> find_requests_parallel(Iterator begin, Iterator end, edge_type kind, size_t num_threads)
-    {
->>>>>>> 91b36648
+    std::vector<Edge> find_requests_parallel(Iterator begin, Iterator end, edge_type kind, size_t num_threads) {
         // Another copy... Slow
         std::vector<vertex_t> R_vec(begin, end);
         size_t chunk_size = R_vec.size() / num_threads;
         std::vector<std::vector<Edge>> results(num_threads - 1);
         std::vector<std::thread> threads(num_threads - 1);
-<<<<<<< HEAD
         for (size_t i = 0; i < num_threads - 1; i++) {
-            threads[i] = std::thread(find_requests_thread, this, std::ref(R_vec), i * chunk_size, (i + 1) * chunk_size, std::ref(results[i]));
+            threads[i] = std::thread(find_requests_thread, this, std::cref(R_vec), i * chunk_size, (i + 1) * chunk_size, std::ref(results[i]), kind, std::cref(distances));
         }
         size_t last_chunk_start = (num_threads - 1) * chunk_size;
         std::vector<Edge> res;
-        for (size_t j = last_chunk_start; j < R.size(); ++j) {
-            for (Edge e : graph.edges_from(R_vec[j])) {
-                if (edge_is_kind(e, kind)) {
-                    res.push_back({e.to, e.weight + distances[R_vec[j]]});
-                }
-            }
-        }
-=======
-        for (size_t i = 0; i < num_threads - 1; i++)
-        {
-            threads[i] = std::thread(find_requests_thread, this, std::cref(R_vec), i * chunk_size, (i + 1) * chunk_size, std::ref(results[i]), kind, std::cref(distances));
-        }
-        size_t last_chunk_start = (num_threads - 1) * chunk_size;
-        std::vector<Edge> res;
-        // Push to res immediately to avoid unnecessary copying 
+        // Push to res immediately to avoid unnecessary copying
         find_requests_thread(this, R_vec, last_chunk_start, R_vec.size(), res, kind, distances);
->>>>>>> 91b36648
 
         for (size_t i = 0; i < num_threads - 1; i++) {
             threads[i].join();
@@ -185,7 +115,7 @@
 
 public:
     // Idk why I do it like this, architecture is weird...
-    DeltaSteppingSolver(const Graph &g, bool use_simple=true) : graph(g) {
+    DeltaSteppingSolver(const Graph &g, bool use_simple = true) : graph(g) {
         if (use_simple)
             buckets = std::make_unique<SimpleBucketList>();
         else
@@ -199,33 +129,17 @@
         distances = dist_vector(graph.num_vertices(), std::numeric_limits<double>::infinity());
         buckets->clear();
         relax({source, 0});
-<<<<<<< HEAD
-        while (true) {
-            auto opt_i = first_non_empty_bucket();
+        while (!buckets->empty()) {
+            auto opt_i = buckets->first_non_empty_bucket();
             if (!opt_i.has_value()) {
-=======
-        while (!buckets->empty())
-        {
-            auto opt_i = buckets->first_non_empty_bucket();
-            if (!opt_i.has_value())
-            {
->>>>>>> 91b36648
                 break;
             }
             int i = opt_i.value();
             bucket_t R;
-<<<<<<< HEAD
-            while (!buckets[i].empty()) {
-                auto requests = find_requests(buckets[i], light);
-                R.insert(buckets[i].begin(), buckets[i].end());
-                buckets[i].clear();
-=======
-            while (buckets->size_of(i) > 0)
-            {
+            while (buckets->size_of(i) > 0) {
                 auto requests = find_requests(buckets->begin_of(i), buckets->end_of(i), light);
                 R.insert(buckets->begin_of(i), buckets->end_of(i));
                 buckets->clear_at(i);
->>>>>>> 91b36648
                 relax_requests(requests);
             }
             auto requests = find_requests(R.begin(), R.end(), heavy);
@@ -241,39 +155,20 @@
         distances = dist_vector(graph.num_vertices(), std::numeric_limits<double>::infinity());
         buckets->clear();
         relax({source, 0});
-<<<<<<< HEAD
         while (true) {
-            auto opt_i = first_non_empty_bucket();
+            auto opt_i = buckets->first_non_empty_bucket();
             if (!opt_i.has_value()) {
-=======
-        while (true)
-        {
-            auto opt_i = buckets->first_non_empty_bucket();
-            if (!opt_i.has_value())
-            {
->>>>>>> 91b36648
                 break;
             }
             int i = opt_i.value();
             bucket_t R;
-<<<<<<< HEAD
-            while (!buckets[i].empty()) {
-                auto requests = find_requests_parallel(buckets[i], light, num_threads);
-                R.insert(buckets[i].begin(), buckets[i].end());
-                buckets[i].clear();
-                relax_requests(requests);
-            }
-            auto requests = find_requests_parallel(R, heavy, num_threads);
-=======
-            while (buckets->size_of(i) > 0)
-            {
+            while (buckets->size_of(i) > 0) {
                 auto requests = find_requests_parallel(buckets->begin_of(i), buckets->end_of(i), light, num_threads);
                 R.insert(buckets->begin_of(i), buckets->end_of(i));
                 buckets->clear_at(i);
                 relax_requests(requests);
             }
             auto requests = find_requests_parallel(R.begin(), R.end(), heavy, num_threads);
->>>>>>> 91b36648
             relax_requests(requests);
         }
 
@@ -446,17 +341,6 @@
     end = std::chrono::high_resolution_clock::now();
     std::cout << "Dijkstra: " << std::chrono::duration_cast<std::chrono::milliseconds>(end - start).count() << std::endl;
 
-<<<<<<< HEAD
-    vertex_t source = 0;
-
-    for (size_t i = 0; i < res.size(); i++) {
-        if (res[i] != resPara[i]) {
-            std::cout << "ERROR: " << i << ": " << res[i] << " != " << resPara[i] << std::endl;
-        }
-    }
-
-    printf("%d\n", solver.find_delta());
-=======
     for (size_t i = 0; i < res.size(); i++) {
         if (res[i] != resDijkstra[i] || res[i] != resPara[i]) {
             std::cout << "ERROR: " << i << ": " << res[i] << " != " << resDijkstra[i];
@@ -471,7 +355,6 @@
     //         std::cout << "ERROR: " << i << ": " << res[i] << " != " << resPara[i] << std::endl;
     //     }
     // }
->>>>>>> 91b36648
     // for (size_t i = 0; i < resPara.size(); i++) {
     //     std::cout << i << ": " << resPara[i] << std::endl;
     // }
